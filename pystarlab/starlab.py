--- conflicted
+++ resolved
@@ -16,26 +16,13 @@
     """Class for archiving stories via SQLAlchemy."""
     __tablename__ = "stories"
 
-<<<<<<< HEAD
-Base = declarative_base()
-class ArchivedStory(Base):
-    """Class for archiving stories via SQLAlchemy."""
-    __tablename__ = "stories"
-
-    id = Column(Integer, primary_key=True)
-=======
     story_id = Column(Integer, primary_key=True)
->>>>>>> 7bfcc95f
     story_text = Column(Text)
 
     def __repr__(self):
         return self.story_text
 
-<<<<<<< HEAD
-class Story:
-=======
 class Story(object):
->>>>>>> 7bfcc95f
     """Generic container class for starlab data."""
     def __init__(self):
         """Create an empty story."""
@@ -189,11 +176,7 @@
         This makes use of the from_single_command() and apply_command()
         methods. The output of each command serves as the input of the
         next; only the output of the last command is returned.
-<<<<<<< HEAD
-        
-=======
-
->>>>>>> 7bfcc95f
+
         :param command_list: the list of commands.
         :type command_list: an iterable of strings containing the commands.
 
@@ -239,140 +222,3 @@
             # include the initial conditions
             thestory.insert(0, self)
         return thestory
-
-<<<<<<< HEAD
-=======
-class StarlabCommand(Enum):
-    """Enumerator class for starlab commands.
-
-    Each command takes three parameters:
-
-    1. A dictionary of required arguments (with default values),
-    2. A list of optional arguments that take a value, and
-    3. A list of optional arguments that don't take a value.
-
-    If there are parameters which are not, strictly speaking, required
-    (i.e., the underlying starlab command will execute without them being
-    supplied) but I want to make sure they get into the database, I will
-    include them in the required list. The most common example of this is
-    random seed for those commands that use one.
-    """
-    def __init__(self, required, with_value, without_value):
-        """Initialize."""
-
-        self.required = required
-        self.with_value = with_value
-        self.without_value = without_value
-
-    def build_command(self, **cmd_args):
-        """Build a command list suitable for passing to subprocess.Run()"""
-
-        command_list = [self.name]
-        for arg, default in self.required.items():
-            val = cmd_args.get(arg, default)
-            command_list.extend(['-'+arg, val])
-        for arg in self.with_value:
-            val = cmd_args.get(arg, None)
-            if val is not None:
-                command_list.extend(['-'+arg, val])
-        for arg in self.without_value:
-            val = cmd_args.get(arg, False)
-            if val:
-                command_list.append('-'+arg)
-        return command_list
-
-class StarlabCreationCommand(StarlabCommand):
-    """Starlab cluster creation commands.
-    
-    The required args dictionaries here don't include the number of stars or the
-    random seed, which are required of all these commands and are passed in the
-    same way in all cases.
-    """
-
-    makesphere = ({}, ['R'], list('ilouU'))
-    makecube = ({}, ['L'], list('ilou'))
-    makeplummer = ({}, ['m', 'r'], list('iRou'))
-    makeking = ({'w':5.0}, ['b'], list('iou'))
-
-    def __init__(self, required, with_value, without_value):
-        """Initialize.
-
-        All creation methods require a number of stars, and I'm adding
-        random seed to the required list."""
-        super().__init__(required, with_value, without_value)
-
-        self.required['n'] = 500
-        self.required['s'] = 123456789
-        
-class StarlabTransformationCommand(StarlabCommand):
-    """Starlab cluster transformation commands."""
-    makemass = ({'e':-2.35, 'f':1, 's':123456789}, list('hlu'), ['i', 'm'])
-    makesecondary = ({'s':123456789}, list('flmMu'), list('iIqS'))
-    scale = ({}, list('eEmqr'), ['c', 's'])
-    makebinary = ({'s':123456789}, list('felou'), [])
-
-class StarlabIntegrationCommand(StarlabCommand):
-    """Time integration"""
-    kira = ({'d':1, 's':123456789, 't':10},
-            list('bDefFgGhIkKlLnNqRTWXyzZ'),
-            list('aABEioOrSuUvx'))
-
-class ArchivedRun(Base):
-    """Class for archiving Run objects via SQLAlchemy."""
-    __tablename__ = "runs"
-
-    run_id = Column(Integer, primary_key=True)
-    creation_command_string = Column(String, length=80)
-    creation_command = Column(Enum(StarlabCreationCommand))
-    creation_command_args = Column(String, length=80)
-    random_seed = Column(Integer)
-    n_stars = Column(Integer)
-    creation_scale_1 = Column(Float)
-    creation_scale_2 = Column(Float)
->>>>>>> 7bfcc95f
-
-    def __repr__(self):
-        return "<Run %d>" % self.run_id
-
-class Run(object):
-    """Metadata for a cluster simulation."""
-
-    def __init__(self, random_seed=None, nstars=500):
-        """Initialize."""
-        self.creation_command = (None, None)
-        self.transform_commands = []
-        self.integration_command = (None, None)
-        if random_seed is None:
-            self.random_seed = uuid.uuid4().time_low
-        else:
-            self.random_seed = random_seed
-        self.nstars = nstars
-
-    def set_creation_command(self, creation_command, **args):
-        """Set the creation command."""
-        self.creation_command = (creation_command, args)
-
-        self.nstars = args.get('n', self.nstars)
-        self.random_seed = args.get('s', self.random_seed)
-
-        self.creation_command[0].required['n'] = self.nstars
-        self.creation_command[0].required['s'] = self.random_seed
-
-    def add_transform_command(self, transform_command, **args):
-        """Add a transformation command."""
-        if 's' in transform_command.required.keys():
-            transform_command.required['s'] = args.get('s', self.random_seed)
-        self.transform_commands.append((transform_command, args))
-
-    def set_integration_command(self, integration_command, **args):
-        """Set the integration command and its arguments."""
-        self.integration_command = (integration_command, args)
-
-    def generate_command_list(self):
-        """Build the list of commands for execution by Popen."""
-        all_commands = [self.creation_command]
-        all_commands.extend(self.transform_commands)
-        all_commands.append(self.integration_command)
-
-        command_list = [cmd[0].build_command(cmd[1]) for cmd in all_commands]
-        return command_list