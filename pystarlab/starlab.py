from subprocess import Popen, PIPE
import os
import re
<<<<<<< HEAD
import numpy as np
import pandas as pd
from lxml import etree
import uuid
import glob
import pickle

warehousepath = ".warehouse/"
=======
from tempfile import SpooledTemporaryFile as tempfile
from sqlalchemy.ext.declarative import declarative_base
from sqlalchemy import Column, Integer, Text
>>>>>>> 3aa6a4a4

class Story:
    """A starlab story object."""
    def __init__(self):
        """Create the (empty) data structures we will need."""
        self.story_lines = []
        self.story_vals = dict()
        self.story_subobjects = []
        self.kind = None
        return
<<<<<<< HEAD
    
    def __repr__(self):
        """A unique representation of the story object."""        
=======

    def __repr__(self):
        """A unique representation of the story object."""
>>>>>>> 3aa6a4a4
        return ("[Story] %s, %d lines, %d values, %d subobjects" %
                (self.kind,
                 len(self.story_lines),
                 len(self.story_vals.keys()),
<<<<<<< HEAD
                 len(self.story_subobjects))
=======
                 len(self.story_subobjects)))
>>>>>>> 3aa6a4a4

    def __str__(self):
        """A string matching starlab's native format."""
        selfstr = "(%s\n" % self.kind
        for line in self.story_lines:
            selfstr += "%s\n" % line
        for key, val in sorted(self.story_vals.items()):
            selfstr += "  %s = %s\n" % (key, val)
        for substory in self.story_subobjects:
            selfstr += str(substory)
        return selfstr + ")%s\n" % self.kind
<<<<<<< HEAD
    
    @classmethod
    def from_string(cls, result_string):
        """Generate a story from a string.
        
        Assumes the string contains a single story (possibly with story subobjects).
        If there's more than one story in the string (e.g., output from kira), this 
        will grab the last and discard the rest.
        
        :param result_string: The string to parse
        :type result_string: bytestring or unicode string
        
        :returns: string parsed into a story
        :rtype: Story instance
        """
        if isinstance(result_string, bytes):
            lines = result_string.decode('utf-8').splitlines()
        elif isinstance(result_string, str):
            lines = result_string.splitlines()
        else:
            raise TypeError('result_string should be a string or bytestring')
            
        nextidx = -1
        for index, line in enumerate(lines):
            if index >= nextidx:
                storystart = re.match("^\((\w+)",line)
                if storystart:
                    nextidx, newstory = cls.parse_lines(lines, index+1,
                                                        storystart.group(1))
        return newstory
    
    @classmethod
    def from_single_command(cls, command):
        """Generate a story from a single command.
        
        The command should be a creation command (e.g., makeking, makeplummer, etc.).
        It should also include all of the necessary command line options.
        
        :param command: The starlab command to run
        :type command: a string as it would appear on the command line
                       or a list suitable for subprocess.Popen()
                       
        :returns: the output of command
        :rtype: Story instance
        """
        if isinstance(command, str):
            command = command.split(" ")
        elif isinstance(command, list):
            pass
        else:
            raise TypeError('command should be a string or list')

        process = Popen(command, stdout=PIPE, stderr=PIPE)
        result = process.communicate()
        return cls.from_string(result[0])
            
    @classmethod
    def from_command_list(cls, command_list):
        """Generate a story from a list of commands."""
        current_story = cls.from_single_command(command_list.pop(0))
        for command in command_list:
            current_story = current_story.apply_command(command)
        return current_story
    
    @classmethod
    def parse_lines(cls, lines, startidx, name):
        """Recursively define stories from lines of output."""
        thestory = cls()
        thestory.kind = name
        nextidx = -1
        for index,line in enumerate(lines[startidx:]):
            if index >= nextidx-startidx:
                storystart = re.match("^\((\w+)",line)
                storyend = re.match("\)%s"%name, line)
                if storyend: # we've hit the end of our story; get out and pass it back up
                    endindex = index
                    break
                elif storystart: # new story; start up a new parse_lines
                    nextidx, newstory = cls.parse_lines(lines, startidx + index + 1,
                                                        storystart.group(1))
                    thestory.story_subobjects.append(newstory)
                else:
                    thestory.process_line(line)
        return endindex + startidx + 1, thestory
    
    def apply_command(self, command):
        """Apply a starlab command to this story and return the result"""
        if isinstance(command, str):
            command = command.split(" ")
        elif isinstance(command, list):
            pass
        else:
            raise TypeError('command should be a string or list')

        process = Popen(command, stdout=PIPE, stderr=PIPE, stdin=PIPE,
                        universal_newlines=True)
        result = process.communicate(input=str(self))
        return self.from_string(result[0])
    
        
    def integrate(self, kiracmd):
        """Run the kira integrator with this story as initial conditions."""
        #with Popen(cmds, stdout=PIPE, bufsize=1, universal_newlines=True) as p:
        #    for line in p.stdout:
        #        print(line, end='')
        raise NotImplementedError
        
    def process_line(self, line):
        """Deal with lines that hold a single value"""
        # if we can tokenize into an equality, store in the dict, otherwise as a line.
        chunks = re.split('=', line)
        if len(chunks) == 2:
            self.story_vals[chunks[0].strip()] = chunks[1].strip()
        else:
            self.story_lines.append(line)
           

=======

    @classmethod
    def from_buf(cls, buffered_result):
        """Generate a story from a buffer.

        This could either be a stream or a string that has
        been split into lines. It's supposed to add flexibility for
        running long kira integrations in which we don't want to hold
        the whole string in memory when converting it to stories.

        We use a little bit of state to avoid using recursion here. The
        reason for that is twofold:

        1. We want to treat lines in Log-type stories a little differently, and
        2. This will be more efficient, especially for large buffers.

        :param buffered_result: Results of a starlab command in an iterable format
        :type buffered_result: iterable

        :returns: results parsed into a story
        :rtype: story instance
        """
        stories_to_return = []
        story_stack = []

        # shouldn't be necessary
        thestory = None

        for line in buffered_result:
            if isinstance(line, bytes):
                line = line.decode()
            # check to see if we need to start a new story
            storystart = re.match("^\((\w+)",line)
            if storystart:
                thestory = cls()
                thestory.kind = storystart.group(1)
                story_stack.append(thestory)
            else:
                storyend = re.match("\)%s" % story_stack[-1].kind, line)
                if storyend:
                    thestory = story_stack.pop()
                    if len(story_stack) > 0:
                        story_stack[-1].story_subobjects.append(thestory)
                    else:
                        stories_to_return.append(thestory)
                else:
                    chunks = re.split('=', line)
                    if ((len(chunks) == 2) and story_stack[-1].kind != "Log"):
                        story_stack[-1].story_vals[chunks[0].strip()] = chunks[1].strip()
                    else:
                        story_stack[-1].story_lines.append(line)

        if len(stories_to_return) == 0:
            raise ValueError("No stories found in buffer!")
        elif len(stories_to_return) == 1:
            return stories_to_return[0]
        else:
            return stories_to_return

    @classmethod
    def from_string(cls, result_string):
        """Generate a story from a string.

        Assumes the string contains a single story (possibly with story subobjects).
        If there's more than one story in the string (e.g., output from kira), this
        will grab the last and discard the rest.

        :param result_string: The string to parse
        :type result_string: bytestring or unicode string

        :returns: string parsed into a story
        :rtype: Story instance
        """
        if isinstance(result_string, bytes):
            lines = result_string.decode('utf-8').splitlines()
        elif isinstance(result_string, str):
            lines = result_string.splitlines()
        else:
            raise TypeError('result_string should be a string or bytestring')

        newstory = cls.from_buf(lines)

        return newstory

    @classmethod
    def from_single_command(cls, command):
        """Generate a story from a single command.

        The command should be a creation command (e.g., makeking, makeplummer, etc.).
        It should also include all of the necessary command line options.

        :param command: The starlab command to run
        :type command: a string as it would appear on the command line
                       or a list suitable for subprocess.Popen()

        :returns: the output of command
        :rtype: Story instance
        """
        if isinstance(command, str):
            command = command.split(" ")
        elif isinstance(command, list):
            pass
        else:
            raise TypeError('command should be a string or list')
        thestory = None
        story_lines = []

        with Popen(command, stdout=PIPE, bufsize=1, universal_newlines=True) as process:
            for line in process.stdout:
                story_lines.append(line.rstrip())

        thestory = cls.from_buf(story_lines)

        return thestory

    @classmethod
    def from_command_list(cls, command_list):
        """Generate a story from a list of commands."""
        current_story = cls.from_single_command(command_list.pop(0))
        for command in command_list:
            current_story = current_story.apply_command(command)
        return current_story

    def apply_command(self, command):
        """Apply a starlab command to this story and return the result"""
        if isinstance(command, str):
            command = command.split(" ")
        elif isinstance(command, list):
            pass
        else:
            raise TypeError('command should be a string or list')

        story_lines = []
        with tempfile() as f:
            f.write(str(self).encode())
            f.seek(0)
            with Popen(command, stdout=PIPE, stdin=f,
                        universal_newlines=True, bufsize=1) as process:
                for line in process.stdout:
                    story_lines.append(line.rstrip())

        thestory = self.from_buf(story_lines)

        # if the command was an integration, we'll get a list
        if isinstance(thestory, list):
            # include the initial conditions
            thestory.insert(0, self)
        return thestory

Base = declarative_base()
class ArchivedStory(Base):
    """Class for archiving stories via SQLAlchemy."""
    __tablename__ = "stories"

    id = Column(Integer, primary_key=True)
    story_text = Column(Text)

    def __repr__(self):
        return self.story_text
    
>>>>>>> 3aa6a4a4

class Run:
    """Metadata for a cluster simulation."""

    def __init__(self,
                 kingmodel=True,
                 w0=1.5,
                 nstars=2500,
                 masstype=1,
                 runlength=100,
                 exponent=-2.35):
        """Initialize."""
        self.kingmodel = kingmodel
        self.w0 = w0
        self.nstars = nstars

        # mass scaling
        self.masstype = masstype
        self.exponent = exponent
        self.lowerlimit = 0.1
        self.upperlimit = 20

        # kira parameters
        self.runlength = runlength
        self.diagout = 0.5
        self.dumpout = 0.5<|MERGE_RESOLUTION|>--- conflicted
+++ resolved
@@ -1,48 +1,27 @@
 from subprocess import Popen, PIPE
 import os
 import re
-<<<<<<< HEAD
-import numpy as np
-import pandas as pd
-from lxml import etree
-import uuid
-import glob
-import pickle
-
-warehousepath = ".warehouse/"
-=======
 from tempfile import SpooledTemporaryFile as tempfile
 from sqlalchemy.ext.declarative import declarative_base
 from sqlalchemy import Column, Integer, Text
->>>>>>> 3aa6a4a4
 
 class Story:
-    """A starlab story object."""
+    """Generic container class for starlab data."""
     def __init__(self):
-        """Create the (empty) data structures we will need."""
+        """Create an empty story."""
         self.story_lines = []
         self.story_vals = dict()
         self.story_subobjects = []
         self.kind = None
         return
-<<<<<<< HEAD
-    
-    def __repr__(self):
-        """A unique representation of the story object."""        
-=======
 
     def __repr__(self):
         """A unique representation of the story object."""
->>>>>>> 3aa6a4a4
         return ("[Story] %s, %d lines, %d values, %d subobjects" %
                 (self.kind,
                  len(self.story_lines),
                  len(self.story_vals.keys()),
-<<<<<<< HEAD
-                 len(self.story_subobjects))
-=======
                  len(self.story_subobjects)))
->>>>>>> 3aa6a4a4
 
     def __str__(self):
         """A string matching starlab's native format."""
@@ -54,125 +33,6 @@
         for substory in self.story_subobjects:
             selfstr += str(substory)
         return selfstr + ")%s\n" % self.kind
-<<<<<<< HEAD
-    
-    @classmethod
-    def from_string(cls, result_string):
-        """Generate a story from a string.
-        
-        Assumes the string contains a single story (possibly with story subobjects).
-        If there's more than one story in the string (e.g., output from kira), this 
-        will grab the last and discard the rest.
-        
-        :param result_string: The string to parse
-        :type result_string: bytestring or unicode string
-        
-        :returns: string parsed into a story
-        :rtype: Story instance
-        """
-        if isinstance(result_string, bytes):
-            lines = result_string.decode('utf-8').splitlines()
-        elif isinstance(result_string, str):
-            lines = result_string.splitlines()
-        else:
-            raise TypeError('result_string should be a string or bytestring')
-            
-        nextidx = -1
-        for index, line in enumerate(lines):
-            if index >= nextidx:
-                storystart = re.match("^\((\w+)",line)
-                if storystart:
-                    nextidx, newstory = cls.parse_lines(lines, index+1,
-                                                        storystart.group(1))
-        return newstory
-    
-    @classmethod
-    def from_single_command(cls, command):
-        """Generate a story from a single command.
-        
-        The command should be a creation command (e.g., makeking, makeplummer, etc.).
-        It should also include all of the necessary command line options.
-        
-        :param command: The starlab command to run
-        :type command: a string as it would appear on the command line
-                       or a list suitable for subprocess.Popen()
-                       
-        :returns: the output of command
-        :rtype: Story instance
-        """
-        if isinstance(command, str):
-            command = command.split(" ")
-        elif isinstance(command, list):
-            pass
-        else:
-            raise TypeError('command should be a string or list')
-
-        process = Popen(command, stdout=PIPE, stderr=PIPE)
-        result = process.communicate()
-        return cls.from_string(result[0])
-            
-    @classmethod
-    def from_command_list(cls, command_list):
-        """Generate a story from a list of commands."""
-        current_story = cls.from_single_command(command_list.pop(0))
-        for command in command_list:
-            current_story = current_story.apply_command(command)
-        return current_story
-    
-    @classmethod
-    def parse_lines(cls, lines, startidx, name):
-        """Recursively define stories from lines of output."""
-        thestory = cls()
-        thestory.kind = name
-        nextidx = -1
-        for index,line in enumerate(lines[startidx:]):
-            if index >= nextidx-startidx:
-                storystart = re.match("^\((\w+)",line)
-                storyend = re.match("\)%s"%name, line)
-                if storyend: # we've hit the end of our story; get out and pass it back up
-                    endindex = index
-                    break
-                elif storystart: # new story; start up a new parse_lines
-                    nextidx, newstory = cls.parse_lines(lines, startidx + index + 1,
-                                                        storystart.group(1))
-                    thestory.story_subobjects.append(newstory)
-                else:
-                    thestory.process_line(line)
-        return endindex + startidx + 1, thestory
-    
-    def apply_command(self, command):
-        """Apply a starlab command to this story and return the result"""
-        if isinstance(command, str):
-            command = command.split(" ")
-        elif isinstance(command, list):
-            pass
-        else:
-            raise TypeError('command should be a string or list')
-
-        process = Popen(command, stdout=PIPE, stderr=PIPE, stdin=PIPE,
-                        universal_newlines=True)
-        result = process.communicate(input=str(self))
-        return self.from_string(result[0])
-    
-        
-    def integrate(self, kiracmd):
-        """Run the kira integrator with this story as initial conditions."""
-        #with Popen(cmds, stdout=PIPE, bufsize=1, universal_newlines=True) as p:
-        #    for line in p.stdout:
-        #        print(line, end='')
-        raise NotImplementedError
-        
-    def process_line(self, line):
-        """Deal with lines that hold a single value"""
-        # if we can tokenize into an equality, store in the dict, otherwise as a line.
-        chunks = re.split('=', line)
-        if len(chunks) == 2:
-            self.story_vals[chunks[0].strip()] = chunks[1].strip()
-        else:
-            self.story_lines.append(line)
-           
-
-=======
 
     @classmethod
     def from_buf(cls, buffered_result):
@@ -290,14 +150,34 @@
 
     @classmethod
     def from_command_list(cls, command_list):
-        """Generate a story from a list of commands."""
+        """Generate a story from a list of commands.
+
+        This makes use of the from_single_command() and apply_command()
+        methods. The output of each command serves as the input of the
+        next; only the output of the last command is returned.
+        
+        :param command_list: the list of commands.
+        :type command_list: an iterable of strings containing the commands.
+
+        :returns: the output of the last command in the list
+        :rtype: Story instance
+        """
         current_story = cls.from_single_command(command_list.pop(0))
         for command in command_list:
             current_story = current_story.apply_command(command)
         return current_story
 
     def apply_command(self, command):
-        """Apply a starlab command to this story and return the result"""
+        """Apply a starlab command to this story and return the result.
+
+        Uses the current story as input to the given command.
+        :param command: The starlab command to run
+        :type command: a string as it would appear on the command line
+                       or a list suitable for subprocess.Popen()
+
+        :returns: the output of command
+        :rtype: Story instance
+        """
         if isinstance(command, str):
             command = command.split(" ")
         elif isinstance(command, list):
@@ -333,7 +213,6 @@
     def __repr__(self):
         return self.story_text
     
->>>>>>> 3aa6a4a4
 
 class Run:
     """Metadata for a cluster simulation."""
