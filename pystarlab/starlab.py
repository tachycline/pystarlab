"""Python wrapper for starlab.

This wrapper provides data structures, serialization, and execution.
"""

import re
import uuid
from enum import Enum
from subprocess import Popen, PIPE
from tempfile import SpooledTemporaryFile as tempfile
from sqlalchemy.ext.declarative import declarative_base
from sqlalchemy import Column, Integer, Text, Float, String

Base = declarative_base()
class ArchivedStory(Base):
    """Class for archiving stories via SQLAlchemy."""
    __tablename__ = "stories"

    story_id = Column(Integer, primary_key=True)
    story_text = Column(Text)

    def __repr__(self):
        return self.story_text

class Story(object):
    """Generic container class for starlab data."""
    def __init__(self):
        """Create an empty story."""
        self.story_lines = []
        self.story_vals = dict()
        self.story_subobjects = []
        self.kind = None
        return

    def __repr__(self):
        """A unique representation of the story object."""
        return ("[Story] %s, %d lines, %d values, %d subobjects" %
                (self.kind,
                 len(self.story_lines),
                 len(self.story_vals.keys()),
                 len(self.story_subobjects)))

    def __str__(self):
        """A string matching starlab's native format."""
        selfstr = "(%s\n" % self.kind
        for line in self.story_lines:
            selfstr += "%s\n" % line
        for key, val in sorted(self.story_vals.items()):
            selfstr += "  %s = %s\n" % (key, val)
        for substory in self.story_subobjects:
            selfstr += str(substory)
        return selfstr + ")%s\n" % self.kind

    @classmethod
    def from_buf(cls, buffered_result):
        """Generate a story from a buffer.

        This could either be a stream or a string that has
        been split into lines. It's supposed to add flexibility for
        running long kira integrations in which we don't want to hold
        the whole string in memory when converting it to stories.

        We use a little bit of state to avoid using recursion here. The
        reason for that is twofold:

        1. We want to treat lines in Log-type stories a little differently, and
        2. This will be more efficient, especially for large buffers.

        :param buffered_result: Results of a starlab command in an buffer
        :type buffered_result: iterable

        :returns: results parsed into a story
        :rtype: story instance
        """
        stories_to_return = []
        story_stack = []

        # shouldn't be necessary
        thestory = None

        for line in buffered_result:
            if isinstance(line, bytes):
                line = line.decode()
            # check to see if we need to start a new story
            storystart = re.match(r"^\((\w+)", line)
            if storystart:
                thestory = cls()
                thestory.kind = storystart.group(1)
                story_stack.append(thestory)
            else:
                storyend = re.match(r"\)%s" % story_stack[-1].kind, line)
                if storyend:
                    thestory = story_stack.pop()
                    if len(story_stack) > 0:
                        story_stack[-1].story_subobjects.append(thestory)
                    else:
                        stories_to_return.append(thestory)
                else:
                    chunks = re.split('=', line)
                    if (len(chunks) == 2) and story_stack[-1].kind != "Log":
                        story_stack[-1].story_vals[chunks[0].strip()] = chunks[1].strip()
                    else:
                        story_stack[-1].story_lines.append(line)

        if len(stories_to_return) == 0:
            raise ValueError("No stories found in buffer!")
        elif len(stories_to_return) == 1:
            return stories_to_return[0]
        else:
            return stories_to_return

    @classmethod
    def from_string(cls, result_string):
        """Generate a story from a string.

        Assumes the string contains a single story (possibly with story
        subobjects). If there's more than one story in the string (e.g.,
        output from kira), this will grab the last and discard the rest.

        :param result_string: The string to parse
        :type result_string: bytestring or unicode string

        :returns: string parsed into a story
        :rtype: Story instance
        """
        if isinstance(result_string, bytes):
            lines = result_string.decode('utf-8').splitlines()
        elif isinstance(result_string, str):
            lines = result_string.splitlines()
        else:
            raise TypeError('result_string should be a string or bytestring')

        newstory = cls.from_buf(lines)

        return newstory

    @classmethod
    def from_single_command(cls, command):
        """Generate a story from a single command.

        The command should be a creation command (e.g., makeking,
        makeplummer, etc.). It should also include all of the necessary
        command line options.

        :param command: The starlab command to run
        :type command: a string as it would appear on the command line
                       or a list suitable for subprocess.Popen()

        :returns: the output of command
        :rtype: Story instance
        """
        if isinstance(command, str):
            command = command.split(" ")
        elif isinstance(command, list):
            pass
        else:
            raise TypeError('command should be a string or list')
        thestory = None
        story_lines = []

        with Popen(command,
                   stdout=PIPE,
                   bufsize=1,
                   universal_newlines=True) as process:
            for line in process.stdout:
                story_lines.append(line.rstrip())

        thestory = cls.from_buf(story_lines)

        return thestory

    @classmethod
    def from_command_list(cls, command_list):
        """Generate a story from a list of commands.

        This makes use of the from_single_command() and apply_command()
        methods. The output of each command serves as the input of the
        next; only the output of the last command is returned.

        :param command_list: the list of commands.
        :type command_list: an iterable of strings containing the commands.

        :returns: the output of the last command in the list
        :rtype: Story instance
        """
        current_story = cls.from_single_command(command_list.pop(0))
        for command in command_list:
            current_story = current_story.apply_command(command)
        return current_story

    def apply_command(self, command):
        """Apply a starlab command to this story and return the result.

        Uses the current story as input to the given command.
        :param command: The starlab command to run
        :type command: a string as it would appear on the command line
                       or a list suitable for subprocess.Popen()

        :returns: the output of command
        :rtype: Story instance
        """
        if isinstance(command, str):
            command = command.split(" ")
        elif isinstance(command, list):
            pass
        else:
            raise TypeError('command should be a string or list')

        story_lines = []
        with tempfile() as f:
            f.write(str(self).encode())
            f.seek(0)
            with Popen(command, stdout=PIPE, stdin=f,
                        universal_newlines=True, bufsize=1) as process:
                for line in process.stdout:
                    story_lines.append(line.rstrip())

        thestory = self.from_buf(story_lines)

        # if the command was an integration, we'll get a list
        if isinstance(thestory, list):
            # include the initial conditions
            thestory.insert(0, self)
        return thestory

class Option(object):
    """An option for a starlab command."""
    
    def __init__(self, **kwargs):
        """The basic option is totally empty."""
        
        self.is_required = kwargs.get("is_required", False)
        self.default_value = kwargs.get("default_value", None)
        self.value = kwargs.get("value", None)
        self.long_name = kwargs.get("long_name", "")
        self.parameter = kwargs.get("parameter", "")
        
    def __repr__(self):
        """Short format for command-line use."""
        
        if self.value is None or self.value is False:
            return ""
        elif self.value is True:
            return "-{} ".format(self.parameter)
        else:
            return "-{} {} ".format(self.parameter, self.value)
        
    def __str__(self):
        """Long format for use in html."""
        string = "       -{}: {} [default: {}]".format(self.parameter, self.long_name, self.default_value)
        if self.is_required:
            string += " [required]"
        return string
            
class Command(object):
    def __init__(self):
        
        self.options = []
        # options_dict is set in child classes
        if hasattr(self, 'options_dict'):
            self.options.extend(self.parse_options())
        self.name = ""

    def __repr__(self):
        options_str = "".join(["{!r}".format(option) for option in sorted(self.options,
                                                                           key=lambda opt: opt.parameter)])
        return "{} {}".format(self.name, options_str)
    
    def __str__(self):
        options_str = " ".join(["{!s}\n".format(option) for option in sorted(self.options, key=lambda x: x.parameter)])
        return "{}:\n        {}\n\n        Options:\n {}".format(self.name, self.html_description, options_str)
    
    def parse_options(self):
        the_options = []
        for key, opt_dict in self.options_dict.items():
            is_required = opt_dict.get('is_required', False)
            default_value = opt_dict.get('default_value', None)
            long_name = opt_dict.get('long_name', "")
            the_options.append(Option(parameter=key,
                                      long_name=long_name,
                                      is_required=is_required,
                                      default_value=default_value))
        return the_options
        
    def parse_args_options(self, **kwargs):
        # get values from kwargs, if available; otherwise use defaults
        for option in self.options:
            value = kwargs.get(option.parameter, option.default_value)
            if value is None and option.is_required:
                raise ValueError("{}: You must specify a value for option {!s}".format(self.name, option))
            option.value = value

        

class Makeking(Command):
    """Command to construct a King Model."""
    
    def __init__(self, **kwargs):
        
        # options
        self.options_dict = {"b":dict(long_name="specify Steve's rescaling parameter (< 1)",
                                      default_value=0,
                                      is_required=False),
                            "i":dict(long_name="number the particles sequentially",
                                     default_value=False,
                                     is_required=False),
                             "n":dict(long_name="specify number of particles",
                                   is_required=True,
                                   default_value=None),
                             "s":dict(long_name="specify random seed",
                                   is_required=True),
                             "u":dict(long_name="leave final N-body system unscaled",
                                   is_required=False,
                                   default_value=False),
                             "w":dict(long_name="specify King dimensionless depth",
                                   is_required=True,
                                   default_value=None)}
        
        super().__init__()
        self.name = "makeking"
        self.html_description = "Construct a King model.\n        Usage:  makeking [OPTIONS]\n"
        self.parse_args_options(**kwargs)
        
        
class Makesphere(Command):
    """Starlab version 4.4.4
    program created on Jan 27 2016 at 22:14:13

    Construct a simple homogeneous sphere, with (default)

             M = 1, T/U = -1/2, E = -1/4.

    If the "-u" flag is set, the particles are left unscaled, with
    masses 1/n, positions uniformly distributed in a sphere of radius R,
    and velocities uniformly distributed in a range giving approximate
    virial equilibrium.

    Usage:  makesphere [OPTIONS]

    Options:
             -c    add a comment to the output snapshot [false]
             -C    output data in 'col' format [no]
             -i    number the particles sequentially [don't number]
             -l    write sphere radius to dyn story [don't write]
             -n    specify number of particles [no default]
             -o    echo value of random seed [don't echo]
             -R    specify sphere radius [1]
             -s    specify random seed [random from system clock]
             -u    leave unscaled [scale to E=-1/4, M = 1, R = 1]
             -U    leave unscaled and don't place in center of mass
                   frame [scale and center]

    Written by Steve McMillan.
    """
    def __init__(self, **kwargs):
        
        self.options_dict = {"c":dict(long_name="add a comment to the output snapshot"),
                             "C":dict(long_name="output data in 'col' format"),
                             "i":dict(long_name="number the particles sequentially"),
                             "l":dict(long_name="write sphere radius to dyn story"),
                             "n":dict(is_required=True,
                                      long_name="specify number of particles"),
                             "o":dict(long_name="echo value of random seed"),                            
                             "R":dict(long_name="specify sphere radius",
                                      is_required=True,
                                      default_value=1.0),
                             "s":dict(long_name="specify random seed",
                                      is_required=True),
                             "u":dict(long_name="leave unscaled"),
                             "U":dict(long_name="leave unscaled and don't place in center of mass frame")}
        super().__init__()
        self.name = "makesphere"
            
        self.parse_args_options(**kwargs)


    
class Makeplummer(Command):
    """Starlab version 4.4.4
    program created on Jan 27 2016 at 22:14:12
    
    Construct a Plummer model, with a spatial or mass cut-off to ensure
    finite radius.  The new model system is written to standard output.
    The model system is shifted to place its center of mass at rest at
    the origin of coordinates.  Unscaled systems will be in approximate
    virial equilibrium, based on the continuum limit.

    Usage:   makeplummer [OPTIONS]

    Options:
         -c    add a comment to the output snapshot [false]
         -C    output data in 'col' format [no]
         -i    number the particles sequentially [don't number]
         -m    specify mass cutoff (for finite radius) [0.999]
         -n    specify number of particles [no default]
         -o    echo value of random seed [don't echo]
         -r    specify radius cutoff [22.804 for default mass cutoff]
         -R    toggle reshuffle of particles to remove correlation
               between index and distance from cluster center [true]
         -s    specify random seed [random from system clock]
         -u    leave unscaled [scale to E=-1/4, M = 1, R = 1]

    Written by Piet Hut and Steve McMillan.
    """
    def __init__(self, **kwargs):
<<<<<<< HEAD
=======
        
        self.options_dict = {"c":dict(long_name="add a comment to the output snapshot"),
                             "C":dict(long_name="output data in 'col' format"),
                             "i":dict(long_name="number the particles sequentially [don't number]"),
                             "m":dict(long_name="specify mass cutoff (for finite radius) [0.999]"),
                             "n":dict(long_name="specify number of particles [no default]", 
                                      is_required=True),
                             "o":dict(long_name="echo value of random seed [don't echo]"),
                             "r":dict(long_name="specify radius cutoff [22.804 for default mass cutoff]"),
                             "R":dict(long_name="toggle reshuffle of particles to remove correlation between index and distance from cluster center [true]"),
                             "s":dict(long_name="specify random seed",
                                      is_required=True),
                             "u":dict(long_name="leave unscaled [scale to E=-1/4, M = 1, R = 1]")}
        
        super().__init__()
        self.name= "makeplummer"
        self.html_description = """Construct a Plummer model, with a spatial or mass cut-off to ensure
        finite radius.  The new model system is written to standard output.
        The model system is shifted to place its center of mass at rest at
        the origin of coordinates.  Unscaled systems will be in approximate
        virial equilibrium, based on the continuum limit.

        Usage:   makeplummer [OPTIONS]
"""
        self.parse_args_options(**kwargs)
>>>>>>> cd2fa401
        
    
    
class Makecube(Command):
    """Starlab version 4.4.4
    program created on Jan 27 2016 at 22:14:11

    Construct a simple homogeneous cube, with (default)

             M = 1, T/U = -1/2, E = -1/4.

    If the "-u" flag is set, the particles are left unscaled, with
    masses 1/n, positions uniformly distributed in [-L, L], and
    velocities uniformly distributed in a range giving approximate
    virial equilibrium.

    Usage:  makecube [OPTIONS]

    Options:
             -c    add a comment to the output snapshot [false]
             -C    output data in 'col' format [no]
             -i    number the particles sequentially [don't number]
             -l    write cube size to dyn story [don't write]
             -L    specify cube size (+/-L) [1]
             -n    specify number of particles [no default]
             -o    echo value of random seed [don't echo]
             -s    specify random seed [random from system clock]
             -u    leave unscaled [scale to E=-1/4, M = 1, R = 1]

    Written by Steve McMillan.
    """
    
class Makemass(Command):
    """Starlab version 4.4.4
    program created on Jan 27 2016 at 22:14:07
    
    Add a mass spectrum to an input snapshot.  Existing node masses
    are overwritten.

    If only one mass limit is set, the other is automatically forced
    to the same value.  In the TwoComponent case, the lower and upper
    limits specify the two component masses.

    Usage: makemass [OPTIONS] < input > output

    Options:
        -C        output in 'col' format (dyn version only) [no]
        -e/E/x/X  exponent [-2.35 (Salpeter)]
        -F/f      mass function option:
                       1) Power-law [default]
                       2) Miller & Scalo
                       3) Scalo
                       4) Kroupa
                       5) GdeMarchi
                       6) Kroupa, Tout & Gilmore 1991
                       7) TwoComponent (uses -h, -l and -u)
                       8) Kroupa 2001
                  option -F requires one of the following strings:
                       Power_Law, Miller_Scalo, Scalo, Kroupa,
                       GdeMarchi, KTG91, TwoComponent, Kroupa01
                  option -f requires the appropriate integer.
        -h/H      fraction of stars in high-mass group (TwoComponent) [0]
        -i        (re)number stellar index from highest to lowest mass.
        -l/L      lower mass limit [1]
        -m/M      scale to specified total mass [don't scale]
        -u/U      upper mass limit [1]
        -s        random seed

    Written by Steve McMillan and Simon Portegies Zwart.
    """
    def __init__(self, **kwargs):
        self.options_dict = {"C":dict(long_name="output in 'col' format"),
                            "e":dict(long_name="exponent"),
                            "f":dict(long_name="""mass function option:
                                   1) Power-law [default],\
                                   2) Miller & Scalo
                                     3) Scalo
                                   4) Kroupa
                                   5) GdeMarchi
                                   6) Kroupa, Tout & Gilmore 1991
                                   7) TwoComponent (uses -h, -l and -u)
                                   8) Kroupa 2001
                              option -F requires one of the following strings:
                                   Power_Law, Miller_Scalo, Scalo, Kroupa,
                                   GdeMarchi, KTG91, TwoComponent, Kroupa01
                              option -f requires the appropriate integer."""),
                            "h":dict(long_name="fraction of stars in high mass group"),
                            "i":dict(long_name="(re)number stellar index from highest to lowest mass."),
                            "l":dict(long_name="lower mass limit"),
                            "m":dict(long_name="scale to specified total mass"),
                            "u":dict(long_name="upper mass limit"),
                            "s":dict(long_name="scale to specified total mass",default_value=uuid.uuid4().time_low)}
                            
        super().__init__()
        self.name = "makemass"
                             
        self.parse_args_options(**kwargs)
                           
                   
class Makesecondary(Command):
    """Starlab version 4.4.4
    program created on Jan 27 2016 at 22:14:08
    
    Create binary secondary components for randomly selected stars
    in the input snapshot, placing the results in a binary tree.
    Note that only top-level nodes are affected, and the binary
    fraction is determined relative to the number of top-level nodes.
    This function may be called several times to create several
    classes of binaries in a single system.

    Only secondary masses are set here; orbital parameters are set
    by dyn::makebinary.

    No attempt is made to maintain any existing mass or energy scaling.
    Use scale after this function is called, but before makebinary, if
    it is desired to specify energies in kT units.

    Usage: makesecondary [OPTIONS] < input > output

    Options:
         -C    force output in 'col' format (dyn version only) [no]
               (note: loses binary data)
         -f    specify binary fraction for top-level stars having
               masses greater than or equal to the value specified
               with the "-m" option [0.1]
         -i    use (a,b) as component indices [false]
         -I    don't limit masses to primary mass range [false]
         -l    specify lower limit on mass ratio or secondary mass [0]
         -M    specify upper limit for primaries to be binaries [inf]
         -m    specify lower limit for primaries to be binaries [0]
         -q    select choice of minimum mass ratio [false]:
               if true, secondary mass ratio is chosen uniformly
               on [lower_limit, upper_limit];
               if false, secondary mass is chosen uniformly on
               [mmin, primary_mass], where mmin and mmax are
               specified on the command line
         -S    split primary star [false]
         -s    specify random seed [random from system clock]
         -u    specify upper limit on mass ratio or 
               secondary mass [1 or m_primary]

    Written by Steve McMillan and Simon Portegies Zwart.
    """
    
class Scale(Command):
    """Starlab version 4.4.4
    program created on Jan 27 2016 at 22:13:58

    (Re)scale an N-body system to specified M, Q (=T/U), and E.  Note
    that if the required Q implies E > 0, no additional energy scaling
    is applied.

    Note: Only top-level nodes are considered in scale_virial and 
    scale_energy.  Also, only internal positions and velocities
    are modified -- the root pos and vel are left untouched.
    Option "-s" is equivalent to "-M 1 -R 1 -Q 0.5".
    For systems in which stellar data have been specified, the
    physical mass, length, and time scales are already defined.
    Normally those will correspond to the cluster mass, length,
    and time units, so the "-s" option is probably most appropriate
    in most cases.  This tool completes the connection between
    properties and physical units.  In all cases, command-line
    parameters are specified in N-body units.  As of 7/01, systems
    with embedded tidal or other external fields are also properly
    scaled (assuming that the Jacobi radius scales with the virial
    radius).  Note that the virial radius is defined in terms of the
    *internal* potential energy only.  For now, only allow the energy
    to be specified if there are no external (non-tidal) fields.

    Usage: scale [OPTIONS] < input > output

    Options:    
             -c    zero the center of mass position and velocity [no]
             -d    debug mode [off]
             -e    specify softening parameter [0]
             -E    specify total energy [don't scale]
             -m/M  specify total mass [don't scale]
             -q/Q  specify virial ratio [don't scale]
             -r/R  specify virial radius [don't scale]
             -s/S  scale to "standard" units (-m 1 -r 1 -q 0.5) [not set]

    Scale writes the following quantities to the root log story if
    system_time = 0:

     initial_mass
     initial_total_energy
     initial_rvirial
     total_energy

    If no arguments are provided and system_time = 0, scale will compute
    whatever quantities are needed to set these values.

    If a leaf dyn story contains R_eff, it is scaled to follow r_virial.

    Written by Steve McMillan.
    """
    def __init__(self, **kwargs):
        self.options_dict = {"c":dict(long_name="zero the center of mass position and velocity"),
                             "d":dict(long_name="debug mode"),
                             "e":dict(long_name="specify softening parameter",
                                      default_value=0),
                             "E":dict(long_name="specify total energy"),
                             "m":dict(long_name="specify total mass"),
                             "q":dict(long_name="specify virial ratio"),
                             "r":dict(long_name="specify virial radius"),
                             "s":dict(long_name="scale to \"standard\" units (-m 1 -r 1 -q 0.5)")}
        
        super().__init__()
        self.name = "scale"
            
        self.parse_args_options(**kwargs)


    
class Makebinary(Command):
    """Starlab version 4.4.4
    program created on Jan 27 2016 at 22:14:15

    Complete the binary formation process by adding binary orbits to an
    existing binary tree.  It is assumed that the binary tree structure
    and all masses have already been set (e.g. by makesecondary), and
    that positions and velocities of all top-level nodes are already known.

    If possible, use the system parameters to scale the binary parameters.
    If the total system energy is already known (saved in the snapshot
    log or dyn story), then energies are in units of kT.  Otherwise, energies
    are in absolute units.

    Usage:  makebinary [OPTIONS]

    Options:
           -f    function select option [3]

                 1: angular momentum per unit reduced mass
                 (L^2 = am[1-e^2]), solar units;

                 2: semi-major axis or peri/apo, solar units;

                 3: energy

           -e    maximum eccentricity [1]
           -l    lower limit on selected binary parameter [1]

           -o    specify interpretation of limits [1]

                 (-f 1)
                 1: angular momentum,
                 2: angular momentum, detached binary

                 (-f 2) [unit: Rsun]
                 1: semi-major axis,
                 2: semi-major axis, detached and hard
                 (note: -u gives an upper limit on sma),
                 3: -l gives peri, -u gives apo, and detached

                 (-f 3) [N-body units]
                 1: |binary energy|,
                 2: |binary energy| per unit reduced mass,
                 3: |binary energy| per unit binary mass

           -s    specify random seed [take from system clock]
           -u    upper limit on selected binary parameter [1]

    Written by Steve McMillan and Simon Portegies Zwart.
    """

class Kira(Command):
    """Starlab version 4.4.4
    program created on Jan 27 2016 at 22:14:29
    
    Hermite N-body integrator with evolving hierarchical tree structure,
    stellar and binary evolution, and an arbitrary external field.  The
    program reads a snapshot from standard input and writes snapshot(s)
    to standard output.  Periodic log output is sent to standard error.

    Basic options are listed below.  Default values for a new simulation
    are indicated in square brackets.  For restart (continuation of a
    previous kira calculation), the defaults for many options [*] are
    determined from the input snapshot, making it possible to continue
    a run without having to re-specify all the command-line parameters
    previously used.  (These new defaults may still be overridden on
    the command line, of course.)  Some options typically having to do
    with initial setup may be overridden by data from the input
    snapshot (if present), as noted below.  Kira may also turn *on*
    some options (the B, G, S, and u settings) if they were turned
    on in the previous run, but are not specified on the current
    command line.  To prevent this, use the "-o" switch.

    The first page of log output gives detailed information on all
    parameter settings adopted and any modifications made during
    initialization.  In case of doubt, read the log file!

    Usage: kira [OPTIONS] < infile > output

    Options:
             -0    force non-GRAPE operation, if relevant
             -1    suppress density calculation [compute with GRAPE]
             -2    enable DMA GRAPE access (experimental) [no DMA]
             -3    enable special treatment of isolated multiples [no]
             -a    specify accuracy parameter [0.1][*]
             -A    enable "alternate" output [off]
             -b    specify frequency of full binary output, in (integer)
                   units of the log output interval
                   [10; no argument or 0 ==> no output]
             -B    turn on binary evolution [off][*]
             -c    include comment [none]
             -C    specify GRAPE release interval, in seconds [15]
             -d    specify log output interval [1][*]
             -D    specify snapshot interval [end of run]. 
                   Special values:
                               xN: formatted full dump, frequency N;
                               XN: unformatted full dump, frequency N;
                               full/all: same as x1;
                               b: track binary changes only (formatted);
                               B: track binary changes (unformatted);
             -e    specify softening length [0][*]
             -E    use exact calculation [false]
             -f    turn on/off internal dynamical friction on stars [0][*]
             -F    turn on external dynamical friction on the cluster,
                   and optionally specify a scaling coefficient [none]
             -g    specify hysteresis factor [2.5][*]
             -G    specify initial stripping radius [none][*]
             -h    specify stellar-evolution time step [0.015625 = 1/64][*]
             -i    ignore all internal forces (i.e. external only) [false]
             -I    specify (re)initialization timescale [1][*]
             -k    specify perturbation factor [1.e-7][*]
             -K    specify log2(maximum slowdown factor) (integer): [0][*]
             -l    specify close-encounter distance [0.25 --> 0.25/N][*]
                   [option renamed from -f, 7/04]
             -L    specify CPU time limit, in seconds [none]
             -n    stop at specified number of particles [5]
             -N    specify frequency of CPU check output [50000]
             -o    prevent kira from overriding some settings (BGSu)
                   based on input snapshot data [allow]
             -O    save (and overwrite) extra snapshot at each output [no]
             -q    specify initial virial ratio [0.5]
             -r    specify initial virial radius (may not be
                   specified in the input snap) [no]
             -R    specify snapshot file for (re)start [none: use stdin]
             -s    specify random seed [take from system clock]
             -S    turn on stellar evolution [off][*]
             -t    specify time span of calculation [10]
             -T    enable experimental threading and specify n_threads [0]
             -u    enable/disable unperturbed multiples [enabled *NEW*][*]
             -U    toggle all unperturbed motion [enabled][*]
             -v    toggle "verbose" mode [on]
             -W    specify full-dump (worldline) timescale [1]
             -x    toggle output of extended-precision time [on]
             -X    specify escaper removal timescale [reinit][*]
             -y    specify stellar encounter criterion
                   [0 N-body units or solar radii][*]
             -z    specify stellar merger criterion [0 stellar radii][*]
             -Z    specify stellar tidal dissipation criterion
                   [0 stellar radii][*]

    As a convenient shorthand, any "dt" interval specified less than zero
    is interpreted as a power of 2, i.e. "-d -3" sets dt_log = 0.125.  In
    the case of dt_snap, this will also cause snapshot data to be written
    immediately on restart (usually we wait until time dt_snap).

    Written by J. Makino, S. McMillan, S. Portegies Zwart, and P. Hut, .
    """
    
class Simulation(object):
    def __init__(self):
        raise NotImplementedError<|MERGE_RESOLUTION|>--- conflicted
+++ resolved
@@ -402,10 +402,7 @@
 
     Written by Piet Hut and Steve McMillan.
     """
-    def __init__(self, **kwargs):
-<<<<<<< HEAD
-=======
-        
+    def __init__(self, **kwargs):        
         self.options_dict = {"c":dict(long_name="add a comment to the output snapshot"),
                              "C":dict(long_name="output data in 'col' format"),
                              "i":dict(long_name="number the particles sequentially [don't number]"),
@@ -430,7 +427,6 @@
         Usage:   makeplummer [OPTIONS]
 """
         self.parse_args_options(**kwargs)
->>>>>>> cd2fa401
         
     
     
